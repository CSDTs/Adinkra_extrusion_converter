--- conflicted
+++ resolved
@@ -175,11 +175,7 @@
 
 :required_parameter image_matrix: (numpy.ndarray) A 2D array of pixels representing an image
 :required_parameter output_file_directory: (string) The filename of the resulting STL file
-<<<<<<< HEAD
-:optional_parameter output_scale: decides the final scaling of the resulting STL mesh
-=======
 :optional_parameter output_scale: decides the height scaling of the resulting STL mesh
->>>>>>> 0dbafd8f
 :optional_parameter base: (boolean) A boolean value specifying whether or not
     to include a base into the resulting STL file
 ```