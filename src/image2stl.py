import numpy as np
import cv2 # Python bindings for OpenCV
from scipy.ndimage import gaussian_filter

# (APACHE License 2.0) STL file conversion library written by thearn
# find it at https://github.com/thearn/stl_tools
from stl_tools import numpy2stl

"""
image2stl.py

This script contains routines to convert images into STL files
This script is not designed to be stand-alone; run the routine at adinkra_converter.py
The STL mesh is simply a raised projection of the image itself

If you experience any errors, feel free to contact me at jiruan@umich.edu

NOTE: This is written using Python 2.7. Python 2.7 will be going out of support starting Jan 1, 2020.
TODO: rewrite this into Python 3.x
"""


def read_image(image_directory, read_mode=cv2.IMREAD_UNCHANGED):
    """
    This function reads in an image directory as a string and returns a numpy array of pixels in the image

    :required_parameter image_directory: (String) The path in which the image resides
        The path can be a relative path to this script or an absolute path

    :optional_parameter read_mode: (constants from cv2) This constants controls
        how to represent the pixels in the image. The constants include but is not limited to:
            cv2.IMREAD_COLOR - represent pixels as an array designating [red, green, blue] channels
            cv2.IMREAD_GRAYSCALE - represent pixels as intensity information
                0.0 being completely black and 1.0 being completely white
            cv2.IMREAD_UNCHANGED - represent pixels as an array designating [red, green, blue, alpha] channels

    :return: (numpy.ndarray) an array of pixels representing the opened image
    """

    image_matrix = cv2.imread(image_directory, read_mode)

    if image_matrix is None:  # test if image exists and is read successfully
        error_str = "Cannot find file: " + str(image_directory)
        raise IOError(error_str)

    return image_matrix  # should be a 2d matrix of pixels


def convert_to_standard_size(image_matrix, size=256):
    """
    Resize the images and change the aspect ratio to 1:1.

    :required_parameter image_matrix: (numpy.ndarray) A 2D array of pixels of the image to resize
    :optional_parameter size: (int) The desired size of the output image
        The default parameter specifies an output image of 256 x 256

    :return: (numpy.ndarray) A 2D array of pixels representing the resized image
    """

    dimensions = (size, size)
    resized_image_matrix = cv2.resize(image_matrix, dimensions)

    return resized_image_matrix


def grayscale(image_matrix):
    """
    Converts colored images to grayscale
    Only works for RGB or RGBA images

    :required_parameter image_matrix: (numpy.ndarray) A 2D array of pixels representing an image

    :return: (numpy.ndarray) A 2D array of pixels representing a grayscaled image
    """

    if len(image_matrix.shape) < 3:
        raise TypeError("Image pixels are not representable as an array of channels."
                        " Check that the image is represented as a colored image.")
    elif image_matrix.shape[2] == 4:
        # image is represented as [red, green, blue, alpha]
        # thus, only [red, green, blue] should be included
        image_matrix = image_matrix[:, :, 0:2]

    grayscaled_image = image_matrix.mean(axis=2)  # computes average of [r,g,b] to generate grayscale

    # theoretically can use cv2.IMREAD_GRAYSCALE to just switch to grayscale outright
    # but doing so results in some weird data type incompatibility issue; so juse use the grayscale function
    # for now

    return grayscaled_image


def smooth_image(image_matrix, standard_deviation = 1.0):
    """
    Smooths out images using the Gaussian function

    :required_parameter image_matrix: (numpy.ndarray) A 2D array of pixels representing an image
    :optional_parameter standard_deviation: The standard deviation of the Gaussian function
        The default standard deviation is 1

    :return: (numpy.ndarray) A 2D array of pixels representing a smoothed image
    """

    smoothed_image = gaussian_filter(image_matrix, standard_deviation)

    return smoothed_image


def transparent_to(pixel, pixel_replacement):
    """
    Checks if a pixel is transparent; replaces with a white pixel if so

    :required_parameter pixel: (numpy.ndarray) A 4 element array representing a [r, g, b, a] pixel
    :return: (numpy.ndarray) An array representing a [r, g, b] pixel
    """

    alpha_channel = 3
    transparent = 0

    if pixel[alpha_channel] == transparent:
        return pixel_replacement
    else:
        return pixel[0:3]


<<<<<<< HEAD

def convert_transparent_to(image_matrix, target_pixel=[255,255,255]):
=======
def convert_transparent_to(image_matrix, target_pixel=[255,255,255]): # white pixel by default
>>>>>>> 244d2b44
    """
    Converts all transparent pixels into white pixels
    Only works on [r, g, b, a] pixels

    :required_parameter image_matrix: (numpy.ndarray) a 2D array of pixels of the image to whiten
    :optional_parameter target_pixel: (numpy.ndarray) a [r, g, b] pixel to replace transparent pixels with
        the default is a white pixel (#FFFFFF)
    :return: (numpy.ndarray) a 2D of pixels representing the whitened image
    """

    whitened_image = image_matrix[:, :, 0:3]
    row_index = 0

    for row in image_matrix:
        column_index = 0

        for pixel in row:
            whitened_image[row_index][column_index] = transparent_to(pixel, pixel_replacement=target_pixel)
            column_index += 1

        row_index += 1

    return whitened_image


def gray_inverse(pixel):
    """
    Inverts the color of the given pixel

    :required_parameter pixel:  A pixel from a grayscaled image
    :return: the inverted color of the pixel in the resulting negative image
    """

    return 255 - pixel


def grayscale_negative(image_matrix):
    """
    Converts the grayscaled image array into its respective negative

    :required_parameter image_matrix: (numpy.ndarray) The desired grayscale image to create a negative of
    :return: The resulting negative image
    """

    negative = np.array([gray_inverse(pixel) for pixel in image_matrix])

    return negative


def convert_to_stl(image_matrix, output_file_directory, base=False, output_scale=0.1):
    """
    Converts the image matrix into an STL file and save it at output_file_directory
    NOTE: This function currently only supports grayscale

    :required_parameter image_matrix: (numpy.ndarray) A 2D array of pixels representing an image
    :required_parameter output_file_directory: (string) The filename of the resulting STL file
    :optional_parameter output_scale: decides the height scaling of the resulting STL mesh
    :optional_parameter base: (boolean) A boolean value specifying whether or not
        to include a base into the resulting STL file
    """

    make_it_solid = True  # Change this False to make it hollow; True to make the image solid
    exclude_gray_shade_darker_than = 1.0  # Change this to change what colors should be excluded
    # exclude_gray_shade_below = 1.0 should exclude only black pixels; but I'm not sure

    # this option controls whether or not stl_tools uses the c library
    # toggle this on if said c library causes issues
    python_only = False

    if base:
        numpy2stl(image_matrix, output_file_directory,
                scale=output_scale,
                solid=make_it_solid,
                force_python=python_only)
    else:
        numpy2stl(image_matrix, output_file_directory,
                scale=output_scale,
                solid=make_it_solid,
                mask_val=exclude_gray_shade_darker_than,
                force_python=python_only)<|MERGE_RESOLUTION|>--- conflicted
+++ resolved
@@ -123,12 +123,7 @@
         return pixel[0:3]
 
 
-<<<<<<< HEAD
-
-def convert_transparent_to(image_matrix, target_pixel=[255,255,255]):
-=======
 def convert_transparent_to(image_matrix, target_pixel=[255,255,255]): # white pixel by default
->>>>>>> 244d2b44
     """
     Converts all transparent pixels into white pixels
     Only works on [r, g, b, a] pixels
